# coding=utf-8
# Copyright (C) 2020 NumS Development Team.
#
# Licensed under the Apache License, Version 2.0 (the "License");
# you may not use this file except in compliance with the License.
# You may obtain a copy of the License at
#
#     http://www.apache.org/licenses/LICENSE-2.0
#
# Unless required by applicable law or agreed to in writing, software
# distributed under the License is distributed on an "AS IS" BASIS,
# WITHOUT WARRANTIES OR CONDITIONS OF ANY KIND, either express or implied.
# See the License for the specific language governing permissions and
# limitations under the License.


import itertools
from typing import Tuple, Iterator

import numpy as np
import scipy.special

from nums.core.settings import np_ufunc_map
from nums.core.array.errors import AxisError

# pylint: disable = no-member, trailing-whitespace


def get_uop_output_type(op_name, dtype):
    a = np.array(1, dtype=dtype)
    result_dtype = np.__getattribute__(op_name)(a).dtype
    return np.__getattribute__(str(result_dtype))


def get_bop_output_type(op_name, dtype_a, dtype_b):
    a = np.array(1, dtype=dtype_a)
    b = np.array(2, dtype=dtype_b)
    op_name = np_ufunc_map.get(op_name, op_name)
    try:
        dtype = np.__getattribute__(op_name)(a, b).dtype
        return np.__getattribute__(str(dtype))
    except Exception as _:
        dtype = scipy.special.__getattribute__(op_name)(a, b).dtype
        return np.__getattribute__(str(dtype))


def is_scalar(val):
    return is_uint(val) or is_int(val) or is_float(val) or is_complex(val)


def is_uint(val, type_test=False):
    return is_type(type_test, val,
                   (np.uint, np.uint8, np.uint16, np.uint32, np.uint64))


def is_int(val, type_test=False):
    return is_type(type_test, val,
                   (int, np.int8, np.int16, np.int32, np.int64))


def is_float(val, type_test=False):
    return is_type(type_test, val,
                   (float, np.float16, np.float32, np.float64))


def is_complex(val, type_test=False):
    return is_type(type_test, val,
                   (np.complex64, np.complex128))


def is_type(type_test, val, types):
    return val in types if type_test else isinstance(val, types)


def get_reduce_output_type(op_name, dtype):
    a = np.array([0, 1], dtype=dtype)
    dtype = np.__getattribute__(op_name)(a).dtype
    return np.__getattribute__(str(dtype))


def shape_from_block_array(arr: np.ndarray):
    grid_shape = arr.shape
    num_axes = len(arr.shape)
    shape = np.zeros(num_axes, dtype=int)
    for j in range(num_axes):
        pos = [[0]] * num_axes
        pos[j] = range(grid_shape[j])
        j_iter = list(itertools.product(*pos))
        for j_access in j_iter:
            shape[j] += arr[j_access].shape[j]
    return tuple(shape)


def broadcast(a_shape, b_shape):
    a_view = np.lib.stride_tricks.broadcast_to(0, a_shape)
    b_view = np.lib.stride_tricks.broadcast_to(0, b_shape)
    return np.broadcast(a_view, b_view)


def broadcast_block_shape(a_shape, b_shape, a_block_shape):
    # Starting from last block shape dim and
    # map each shape dim to block shape dim as already defined,
    # and for the rest of dims, set block shape to 1.
    result_shape = broadcast(a_shape, b_shape).shape
    result_block_shape = []
    a_block_shape_r = list(reversed(a_block_shape))
    for i, _ in enumerate(reversed(result_shape)):
        if i < len(a_block_shape_r):
            result_block_shape.append(a_block_shape_r[i])
        else:
            result_block_shape.append(1)
    return tuple(reversed(result_block_shape))


def broadcast_shape(a_shape, b_shape):
    return broadcast(a_shape, b_shape).shape


def can_broadcast_shapes(a_shape, b_shape):
    try:
        assert broadcast_shape(a_shape, b_shape) is not None
        return True
    except ValueError as _:
        return False


def broadcast_shape_to(from_shape, to_shape):
    # Enforce broadcasting rules from an
    # array of references to 0 with shape from_shape.
    from_view = np.lib.stride_tricks.broadcast_to(0, from_shape)
    return np.lib.stride_tricks.broadcast_to(from_view, to_shape)


def can_broadcast_shape_to(from_shape, to_shape):
    # See: https://numpy.org/devdocs/user/theory.broadcasting.html
    try:
        broadcast_shape_to(from_shape, to_shape)
        return True
    except ValueError as _:
        return False


def broadcast_shape_to_alt(from_shape, to_shape):
    # This is heavily tested with shapes up to length 5.
    from_num_axes = len(from_shape)
    to_num_axes = len(to_shape)
    result_shape = []
    if to_num_axes < from_num_axes:
        raise ValueError("Input shape has more dimensions than allowed by the axis remapping.")
    if to_num_axes == 0 and from_shape != 0:
        raise ValueError("Cannot broadcast non-scalar shape to scalar shape ().")
    from_shape_r = list(reversed(from_shape))
    to_shape_r = list(reversed(to_shape))
    for i, from_dim in enumerate(from_shape_r):
        to_dim = to_shape_r[i]
        if from_dim == 1:
            result_shape.append(to_dim)
        elif to_dim == from_dim:
            result_shape.append(to_dim)
        else:
            raise ValueError("Cannot broadcast %s to %s." % (str(from_shape), str(to_shape)))
    return tuple(reversed(result_shape + to_shape_r[from_num_axes:]))


def is_array_like(obj):
    return isinstance(obj, (tuple, list, np.ndarray))


def block_shape_from_subscript(subscript: tuple, block_shape: tuple):
    new_block_shape = []
    for i, obj in enumerate(subscript):
        if isinstance(obj, slice):
            new_block_shape.append(block_shape[i])
        elif isinstance(obj, (int, np.intp)):
            continue
        else:
            raise NotImplementedError("No support for advanced indexing.")
    return tuple(new_block_shape)


def get_slices(total_size, batch_size, order, reverse_blocks=False):
    assert order in (-1, 1)
    if order > 0:
        if reverse_blocks:
            result = list(reversed(list(range(total_size, 0, -batch_size)) + [0]))
        else:
            result = list(range(0, total_size, batch_size)) + [total_size]
        return list(map(lambda s: slice(*s, order), zip(*(result[:-1], result[1:]))))
    else:
        if reverse_blocks:
            # If reverse order blocks are not multiples of axis dimension,
            # then the last block is smaller than block size and should be
            # the first block.
            result = list(reversed(list(range(-total_size - 1, -1, batch_size)) + [-1]))
        else:
            result = list(range(-1, -total_size - 1, -batch_size)) + [-total_size - 1]
        return list(map(lambda s: slice(*s, order), zip(*(result[:-1], result[1:]))))


class OrderedGrid(object):

    def __init__(self, shape: Tuple, block_shape: Tuple, order: Tuple,
                 block_order=None):
        if block_order is not None:
            assert len(block_order) == len(shape)
        self.shape = tuple(shape)
        self.block_shape = tuple(np.min([shape, block_shape], axis=0))
        self.order = tuple(order)
        self.grid_shape = []
        self.grid_slices = []
        for i in range(len(self.shape)):
            dim = self.shape[i]
            block_dim = block_shape[i]
            axis_order = order[i]
            reverse_blocks = False
            if block_order is not None:
                reverse_blocks = block_order[i] == -1
            axis_slices = get_slices(dim, block_dim, axis_order, reverse_blocks)
            self.grid_slices.append(axis_slices)
            self.grid_shape.append(len(axis_slices))
        self.grid_shape = tuple(self.grid_shape)
        # Assumes C-style ordering.
        # We add len(shape) to allow for axis consisting of the actual slices.
        self.slices = np.array(list(itertools.product(*self.grid_slices)),
                               dtype=slice).reshape(tuple(list(self.grid_shape) + [len(shape)]))

    def index_iterator(self) -> Iterator[Tuple]:
        if 0 in self.shape:
            return []
        return itertools.product(*map(range, self.grid_shape))


def idx2addr(index: tuple, shape: tuple):
    strides = [np.product(shape[i:]) for i in range(1, len(shape))] + [1]
    addr: int = sum(np.array(index) * strides)
    return addr


def addr2idx(addr: int, shape: tuple):
    strides = [np.product(shape[i:]) for i in range(1, len(shape))] + [1]
    index = []
    val = addr
    for i in range(len(strides)):
        stride = strides[i]
        axis_index = int(val / stride)
        index.append(axis_index)
        val %= stride
    return tuple(index)


def slice_sel_to_index_list(slice_selection: tuple):
    slice_ranges = []
    for slice_or_index in slice_selection:
        if isinstance(slice_or_index, slice):
            slice_ranges.append(list(range(slice_or_index.start, slice_or_index.stop)))
        elif isinstance(slice_or_index, int):
            slice_ranges.append([slice_or_index])
    index_list = list(itertools.product(*slice_ranges))
    return index_list


def translate_index_list(from_index_list, from_shape, to_shape):
    to_index_list = []
    for src_index in from_index_list:
        addr = idx2addr(src_index, from_shape)
        to_index_list.append(addr2idx(addr, to_shape))
    return to_index_list


<<<<<<< HEAD
# NumPy's internal axis-checking logic
# https://www.kite.com/python/docs/numpy.core.multiarray.normalize_axis_index
def normalize_axis_index(axis, ndim):
    """
    Parameters
    ----------
    axis : int
        The un-normalized index of the axis. Can be negative
    ndim : int
        The number of dimensions of the array that `axis` should be normalized
        against

    Returns
    -------
    normalized_axis : int
        The normalized axis index, such that `0 <= normalized_axis < ndim`

    Raises
    ------
    AxisError
        If the axis index is invalid, when `-ndim <= axis < ndim` is false.

    Examples
    --------
    >>> normalize_axis_index(0, ndim=3)
    0
    >>> normalize_axis_index(1, ndim=3)
    1
    >>> normalize_axis_index(-1, ndim=3)
    2

    >>> normalize_axis_index(3, ndim=3)
    Traceback (most recent call last):
    ...
    AxisError: axis 3 is out of bounds for array of dimension 3
    >>> normalize_axis_index(-4, ndim=3, msg_prefix='axes_arg')
    Traceback (most recent call last):
    ...
    AxisError: axes_arg: axis -4 is out of bounds for array of dimension 3
    """

    if -ndim > axis >= ndim:
        raise AxisError("axis {} is out of bounds for array of dimension {}".format(axis, ndim))

    return axis % ndim
=======
def np_tensordot_param_test(as_, nda, bs, ndb, axes):
    # Error checking before everything gets passed into BlockArray operations. Modified from the
    # original NumPy tensordot method for error checking:
    # https://github.com/numpy/numpy/blob/v1.20.0/numpy/core/numeric.py#L949-L1139

    try:
        iter(axes)
    except Exception:
        axes_a = list(range(-axes, 0))
        axes_b = list(range(0, axes))
    else:
        axes_a, axes_b = axes
    try:
        na = len(axes_a)
        axes_a = list(axes_a)
    except TypeError:
        axes_a = [axes_a]
        na = 1
    try:
        nb = len(axes_b)
        axes_b = list(axes_b)
    except TypeError:
        axes_b = [axes_b]
        nb = 1

    equal = True
    if na != nb:
        equal = False

    else:
        for k in range(na):
            if as_[axes_a[k]] != bs[axes_b[k]]:
                equal = False
                break
            if axes_a[k] < 0:
                axes_a[k] += nda
            if axes_b[k] < 0:
                axes_b[k] += ndb

    if not equal:
        return True

    return False
>>>>>>> 16114451
<|MERGE_RESOLUTION|>--- conflicted
+++ resolved
@@ -267,7 +267,51 @@
     return to_index_list
 
 
-<<<<<<< HEAD
+def np_tensordot_param_test(as_, nda, bs, ndb, axes):
+    # Error checking before everything gets passed into BlockArray operations. Modified from the
+    # original NumPy tensordot method for error checking:
+    # https://github.com/numpy/numpy/blob/v1.20.0/numpy/core/numeric.py#L949-L1139
+
+    try:
+        iter(axes)
+    except Exception:
+        axes_a = list(range(-axes, 0))
+        axes_b = list(range(0, axes))
+    else:
+        axes_a, axes_b = axes
+    try:
+        na = len(axes_a)
+        axes_a = list(axes_a)
+    except TypeError:
+        axes_a = [axes_a]
+        na = 1
+    try:
+        nb = len(axes_b)
+        axes_b = list(axes_b)
+    except TypeError:
+        axes_b = [axes_b]
+        nb = 1
+
+    equal = True
+    if na != nb:
+        equal = False
+
+    else:
+        for k in range(na):
+            if as_[axes_a[k]] != bs[axes_b[k]]:
+                equal = False
+                break
+            if axes_a[k] < 0:
+                axes_a[k] += nda
+            if axes_b[k] < 0:
+                axes_b[k] += ndb
+
+    if not equal:
+        return True
+
+    return False
+
+
 # NumPy's internal axis-checking logic
 # https://www.kite.com/python/docs/numpy.core.multiarray.normalize_axis_index
 def normalize_axis_index(axis, ndim):
@@ -312,49 +356,4 @@
     if -ndim > axis >= ndim:
         raise AxisError("axis {} is out of bounds for array of dimension {}".format(axis, ndim))
 
-    return axis % ndim
-=======
-def np_tensordot_param_test(as_, nda, bs, ndb, axes):
-    # Error checking before everything gets passed into BlockArray operations. Modified from the
-    # original NumPy tensordot method for error checking:
-    # https://github.com/numpy/numpy/blob/v1.20.0/numpy/core/numeric.py#L949-L1139
-
-    try:
-        iter(axes)
-    except Exception:
-        axes_a = list(range(-axes, 0))
-        axes_b = list(range(0, axes))
-    else:
-        axes_a, axes_b = axes
-    try:
-        na = len(axes_a)
-        axes_a = list(axes_a)
-    except TypeError:
-        axes_a = [axes_a]
-        na = 1
-    try:
-        nb = len(axes_b)
-        axes_b = list(axes_b)
-    except TypeError:
-        axes_b = [axes_b]
-        nb = 1
-
-    equal = True
-    if na != nb:
-        equal = False
-
-    else:
-        for k in range(na):
-            if as_[axes_a[k]] != bs[axes_b[k]]:
-                equal = False
-                break
-            if axes_a[k] < 0:
-                axes_a[k] += nda
-            if axes_b[k] < 0:
-                axes_b[k] += ndb
-
-    if not equal:
-        return True
-
-    return False
->>>>>>> 16114451
+    return axis % ndim