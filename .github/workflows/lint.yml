--- conflicted
+++ resolved
@@ -20,37 +20,8 @@
           poetry install
       - name: Run pylint
         run: |
-<<<<<<< HEAD
           poetry run pylint nums
           poetry run pylint tests
-  mypy:
-    runs-on: ubuntu-latest
-    steps:
-      - uses: actions/checkout@v2
-        with:
-          fetch-depth: 0
-      - name: Set up Python
-        uses: actions/setup-python@v2
-        with:
-          python-version: 3.7
-      - name: Install NumS
-        run: |
-          python -m pip install --upgrade pip
-          pip install poetry
-          poetry install
-      - name: Run mypy
-        run: |
-          files=$(git diff origin/master HEAD --name-only | grep .py)
-          if [ -z "$files" ]
-          then
-            echo "No Python files to type check."
-          else
-            poetry run mypy --follow-imports=skip --ignore-missing-imports $files
-          fi
-=======
-          pylint nums
-          pylint tests
->>>>>>> 2508f436
   black:
     runs-on: ubuntu-latest
     steps:
